/*
 * Copyright (c) 2011-2013 GoPivotal, Inc. All Rights Reserved.
 *
 * Licensed under the Apache License, Version 2.0 (the "License");
 * you may not use this file except in compliance with the License.
 * You may obtain a copy of the License at
 *
 *       http://www.apache.org/licenses/LICENSE-2.0
 *
 * Unless required by applicable law or agreed to in writing, software
 * distributed under the License is distributed on an "AS IS" BASIS,
 * WITHOUT WARRANTIES OR CONDITIONS OF ANY KIND, either express or implied.
 * See the License for the specific language governing permissions and
 * limitations under the License.
 */

package reactor.event.dispatch;

import reactor.event.Event;
import reactor.event.registry.Registry;
import reactor.event.routing.EventRouter;
import reactor.function.Consumer;

import java.util.concurrent.TimeUnit;

/**
 * A {@link Dispatcher} implementation that dispatches events using the calling thread.
 *
 * @author Jon Brisbin
 * @author Stephane Maldini
 */
public final class SynchronousDispatcher implements Dispatcher {

	public SynchronousDispatcher() {
	}

	@Override
	public boolean alive() {
		return true;
	}

	@Override
	public boolean awaitAndShutdown() {
		return true;
	}

	@Override
	public boolean awaitAndShutdown(long timeout, TimeUnit timeUnit) {
		return true;
	}

	@Override
	public void shutdown() {
	}

	@Override
	public void halt() {
	}

	@Override
	public <E extends Event<?>> void dispatch(E event,
	                                          EventRouter eventRouter,
	                                          Consumer<E> consumer,
	                                          Consumer<Throwable> errorConsumer) {
		dispatch(null, event, null, errorConsumer, eventRouter, consumer);
	}

	@Override
<<<<<<< HEAD
	protected <E extends Event<?>> Task<E> createSafeTask() {
		return null;
	}

	@Override
	public <E extends Event<?>> void dispatch(Object key, E event, Registry<Consumer<? extends Event<?>>>
			consumerRegistry, Consumer<Throwable> errorConsumer, EventRouter eventRouter, Consumer<E> completionConsumer) {

=======
	public <E extends Event<?>> void dispatch(Object key,
	                                          E event,
	                                          Registry<Consumer<? extends Event<?>>> consumerRegistry,
	                                          Consumer<Throwable> errorConsumer,
	                                          EventRouter eventRouter,
	                                          Consumer<E> completionConsumer) {
>>>>>>> 262f7ce5
		eventRouter.route(key,
		                  event,
		                  (null != consumerRegistry ? consumerRegistry.select(key) : null),
		                  completionConsumer,
		                  errorConsumer);
	}

	@Override
<<<<<<< HEAD
	public <E extends Event<?>> void assistDispatch(Object key, E event,
	                                                Registry<Consumer<? extends Event<?>>> consumerRegistry,
	                                                Consumer<Throwable> errorConsumer,
	                                                EventRouter eventRouter,
	                                                Consumer<E> completionConsumer,
	                                                DispatchingAssistant dispatchingAssistant) {

		dispatch(key, event, consumerRegistry, errorConsumer, eventRouter, completionConsumer);
	}
=======
	public void execute(Runnable command) {
		command.run();
	}

>>>>>>> 262f7ce5
}<|MERGE_RESOLUTION|>--- conflicted
+++ resolved
@@ -66,23 +66,12 @@
 	}
 
 	@Override
-<<<<<<< HEAD
-	protected <E extends Event<?>> Task<E> createSafeTask() {
-		return null;
-	}
-
-	@Override
-	public <E extends Event<?>> void dispatch(Object key, E event, Registry<Consumer<? extends Event<?>>>
-			consumerRegistry, Consumer<Throwable> errorConsumer, EventRouter eventRouter, Consumer<E> completionConsumer) {
-
-=======
 	public <E extends Event<?>> void dispatch(Object key,
 	                                          E event,
 	                                          Registry<Consumer<? extends Event<?>>> consumerRegistry,
 	                                          Consumer<Throwable> errorConsumer,
 	                                          EventRouter eventRouter,
 	                                          Consumer<E> completionConsumer) {
->>>>>>> 262f7ce5
 		eventRouter.route(key,
 		                  event,
 		                  (null != consumerRegistry ? consumerRegistry.select(key) : null),
@@ -91,20 +80,8 @@
 	}
 
 	@Override
-<<<<<<< HEAD
-	public <E extends Event<?>> void assistDispatch(Object key, E event,
-	                                                Registry<Consumer<? extends Event<?>>> consumerRegistry,
-	                                                Consumer<Throwable> errorConsumer,
-	                                                EventRouter eventRouter,
-	                                                Consumer<E> completionConsumer,
-	                                                DispatchingAssistant dispatchingAssistant) {
-
-		dispatch(key, event, consumerRegistry, errorConsumer, eventRouter, completionConsumer);
-	}
-=======
 	public void execute(Runnable command) {
 		command.run();
 	}
 
->>>>>>> 262f7ce5
 }